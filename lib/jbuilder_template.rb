class JbuilderTemplate < Jbuilder
  def self.encode(context)
    new(context)._tap { |jbuilder| yield jbuilder }.target
  end

  def initialize(context)
    @context = context
    @target = ActiveSupport::SafeBuffer.new
    super()
  end

<<<<<<< HEAD
  def partial!(partial_name, options = {})
    output_buffer = ActiveSupport::SafeBuffer.new
    @context.render(partial_name, options.merge(:json => self, :partial_output_buffer => output_buffer))
    @attributes = ActiveSupport::JSON.decode output_buffer
  end

  def target
    @target
  end

  def target!
    @target.replace ActiveSupport::JSON.encode @attributes
  end

  def set!(key, value)
    super
    target!
  end

  def child!
    super
    target!
  end

=======
  def partial!(options, locals = {})
    case options
    when Hash
      options[:locals] ||= {}
      options[:locals].merge!(:json => self)
      @context.render(options)
    else
      @context.render(options, locals.merge(:json => self))
    end
  end

>>>>>>> e2a66168
  private
    def _new_instance
      __class__.new(@context)
    end
end

class JbuilderHandler < ActionView::TemplateHandler
  include ActionView::Template::Handlers::Compilable

  self.default_format = Mime::JSON

  def compile(template)
    %{
      self.output_buffer = ActiveSupport::SafeBuffer.new

      self.output_buffer << if defined?(json)
                              self.output_buffer = json.target
                              #{template.source}
                            else
                              JbuilderTemplate.encode(self) do |json|
                                self.output_buffer = json.target
                                #{template.source}
                              end
                            end

      partial_output_buffer << self.output_buffer if defined?(partial_output_buffer)
      self.output_buffer
    }
  end
end

ActionView::Template.register_template_handler :jbuilder, JbuilderHandler<|MERGE_RESOLUTION|>--- conflicted
+++ resolved
@@ -1,40 +1,13 @@
 class JbuilderTemplate < Jbuilder
   def self.encode(context)
-    new(context)._tap { |jbuilder| yield jbuilder }.target
+    new(context)._tap { |jbuilder| yield jbuilder }.target!
   end
 
   def initialize(context)
     @context = context
-    @target = ActiveSupport::SafeBuffer.new
     super()
   end
 
-<<<<<<< HEAD
-  def partial!(partial_name, options = {})
-    output_buffer = ActiveSupport::SafeBuffer.new
-    @context.render(partial_name, options.merge(:json => self, :partial_output_buffer => output_buffer))
-    @attributes = ActiveSupport::JSON.decode output_buffer
-  end
-
-  def target
-    @target
-  end
-
-  def target!
-    @target.replace ActiveSupport::JSON.encode @attributes
-  end
-
-  def set!(key, value)
-    super
-    target!
-  end
-
-  def child!
-    super
-    target!
-  end
-
-=======
   def partial!(options, locals = {})
     case options
     when Hash
@@ -46,34 +19,25 @@
     end
   end
 
->>>>>>> e2a66168
   private
     def _new_instance
       __class__.new(@context)
     end
 end
 
-class JbuilderHandler < ActionView::TemplateHandler
-  include ActionView::Template::Handlers::Compilable
-
+class JbuilderHandler
+  cattr_accessor :default_format
   self.default_format = Mime::JSON
 
-  def compile(template)
+  def self.call(template)
     %{
-      self.output_buffer = ActiveSupport::SafeBuffer.new
-
-      self.output_buffer << if defined?(json)
-                              self.output_buffer = json.target
-                              #{template.source}
-                            else
-                              JbuilderTemplate.encode(self) do |json|
-                                self.output_buffer = json.target
-                                #{template.source}
-                              end
-                            end
-
-      partial_output_buffer << self.output_buffer if defined?(partial_output_buffer)
-      self.output_buffer
+      if defined?(json)
+        #{template.source}
+      else
+        JbuilderTemplate.encode(self) do |json|
+          #{template.source}
+        end
+      end
     }
   end
 end
